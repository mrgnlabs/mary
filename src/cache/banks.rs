--- conflicted
+++ resolved
@@ -1,17 +1,8 @@
 use std::{collections::HashMap, sync::RwLock};
 
 use anyhow::{anyhow, Result};
-<<<<<<< HEAD
 use log::{debug, trace};
 use marginfi_type_crate::types::{Bank, BankConfig, OracleSetup};
-=======
-use log::trace;
-use marginfi::state::{
-    emode::EmodeConfig,
-    marginfi_group::{Bank, BankConfig},
-    price::OracleSetup,
-};
->>>>>>> 561a7d9e
 use solana_sdk::pubkey::Pubkey;
 
 use crate::cache::CacheEntry;
