use std::{collections::HashMap, sync::RwLock};

use anyhow::{anyhow, Result};
use log::trace;
use marginfi_type_crate::types::{Balance, MarginfiAccount};
use solana_sdk::pubkey::Pubkey;

use crate::cache::CacheEntry;

#[derive(Clone)]
pub struct CachedMarginfiAccount {
    slot: u64,
    address: Pubkey,
<<<<<<< HEAD
    pub group: Pubkey,
    pub health: u64, // account.health_cache.asset_value_maint - liab_value_maint cast to max hashmap max size
    pub positions: Vec<CachedPosition>,
    pub liquidation_record: Pubkey,
=======
    _marginfi_account: MarginfiAccount,
    _positions: Vec<Balance>,
}

impl std::fmt::Debug for CachedMarginfiAccount {
    // TODO: add more relevant fields
    fn fmt(&self, f: &mut std::fmt::Formatter<'_>) -> std::fmt::Result {
        f.debug_struct("CachedMarginfiAccount")
            .field("slot", &self.slot)
            .field("address", &self.address)
            .finish()
    }
>>>>>>> 561a7d9e
}

impl CacheEntry for CachedMarginfiAccount {}

impl CachedMarginfiAccount {
    pub fn from(slot: u64, address: Pubkey, marginfi_account: MarginfiAccount) -> Self {
        let positions = marginfi_account
            .lending_account
            .balances
            .iter()
            .filter(|balance| balance.active != 0)
            .cloned()
            .collect();

        Self {
            slot,
            address,
<<<<<<< HEAD
            group: marginfi_account.group,
            health: 0, //TODO: either recover from the MarginfiAccount.HealthCache or replace with meaningful HealthCache properties
            positions,
            liquidation_record: Pubkey::default(),
=======
            _marginfi_account: marginfi_account,
            _positions: positions,
>>>>>>> 561a7d9e
        }
    }

    pub fn health(&self) -> u64 {
        /*
        self.marginfi_account.health_cache.asset_value_maint
            - self.marginfi_account.health_cache.liability_value_maint
            */
        0
    }

    pub fn _positions(&self) -> &Vec<Balance> {
        &self._positions
    }
}

#[derive(Default)]
pub struct MarginfiAccountsCache {
    accounts: RwLock<HashMap<Pubkey, CachedMarginfiAccount>>,
    account_to_health: RwLock<HashMap<Pubkey, u64>>,
}

impl MarginfiAccountsCache {
    pub fn update(&self, slot: u64, address: Pubkey, account: MarginfiAccount) -> Result<()> {
        let upd_cached_account = CachedMarginfiAccount::from(slot, address, account);
        let upd_cached_account_health = upd_cached_account.health();

        let mut accounts = self.accounts.write().map_err(|e| {
            anyhow!(
                "Failed to lock the Marginfi accounts cache for update! {}",
                e
            )
        })?;
        let mut health = self.account_to_health.write().map_err(|e| {
            anyhow!(
                "Failed to lock the Marginfi account health cache for update! {}",
                e
            )
        })?;

        if accounts
            .get(&address)
            .map_or(true, |existing| existing.slot < upd_cached_account.slot)
        {
            trace!(
                "Updating the Marginfi Account in cache: {:?}",
                upd_cached_account
            );
            accounts.insert(address, upd_cached_account);
            health.insert(address, upd_cached_account_health);
        }

        Ok(())
    }

    pub fn get(&self, address: &Pubkey) -> Result<CachedMarginfiAccount> {
        self.accounts
            .read()
            .map_err(|e| {
                anyhow!(
                    "Failed to lock the Marginfi accounts cache for getting an account: {}",
                    e
                )
            })?
            .get(address)
            .cloned()
            .ok_or_else(|| anyhow!("Account {} not found in cache", address))
    }

    pub fn get_accounts_with_health(&self) -> Result<HashMap<Pubkey, u64>> {
        Ok(self
            .account_to_health
            .read()
            .map_err(|e| {
                anyhow!(
                    "Failed to lock the Marginfi account health cache for cloning: {}",
                    e
                )
            })?
            .clone())
    }
}

#[cfg(test)]
pub mod test_util {
<<<<<<< HEAD
    use super::*;
    use marginfi_type_crate::types::{HealthCache, LendingAccount, WrappedI80F48};
=======
    use fixed::types::I80F48;
    use marginfi::state::{
        health_cache::HealthCache,
        marginfi_account::{Balance, LendingAccount, MarginfiAccount},
        marginfi_group::WrappedI80F48,
    };
>>>>>>> 561a7d9e
    use solana_sdk::pubkey::Pubkey;

    pub fn create_default_balance() -> Balance {
        Balance {
            active: 0,
            bank_pk: Pubkey::default(),
            bank_asset_tag: 0,
            _pad0: [0; 6],
            asset_shares: WrappedI80F48::default(),
            liability_shares: WrappedI80F48::default(),
            emissions_outstanding: WrappedI80F48::default(),
            last_update: 0,
            _padding: [0_u64],
        }
    }

    pub fn create_balance(bank: Pubkey, asset: i64, liability: i64) -> Balance {
        Balance {
            bank_pk: bank,
            asset_shares: WrappedI80F48::from(I80F48::from_num(asset)),
            liability_shares: WrappedI80F48::from(I80F48::from_num(liability)),
            active: 1,
            bank_asset_tag: 0,
            _pad0: [0; 6],
            emissions_outstanding: WrappedI80F48::default(),
            last_update: 0,
            _padding: [0_u64],
            // Add other required fields here with appropriate dummy/test values
        }
    }

    pub fn create_marginfi_account(group: Pubkey, balances: Vec<Balance>) -> MarginfiAccount {
        let mut balances_array: [Balance; 16] = std::array::from_fn(|_| create_default_balance());

        for (i, val) in balances.into_iter().enumerate().take(16) {
            balances_array[i] = val;
        }

        MarginfiAccount {
            group,
            authority: Pubkey::default(),
            lending_account: LendingAccount {
                balances: balances_array,
                _padding: [0; 8],
            },
            account_flags: 0,
<<<<<<< HEAD
            emissions_destination_account: Pubkey::default(),
=======
            migrated_from: Pubkey::default(),
            migrated_to: Pubkey::default(),
>>>>>>> 561a7d9e
            health_cache: HealthCache {
                // Fill in the fields with appropriate dummy/test values
                ..unsafe { std::mem::zeroed() }
            },
<<<<<<< HEAD
            migrated_from: Pubkey::default(),
            migrated_to: Pubkey::default(),
            liquidation_record: Pubkey::default(),
            _padding0: [0; 9],
=======
            _padding0: [0; 13],
            authority: Pubkey::default(),
            emissions_destination_account: Pubkey::default(),
>>>>>>> 561a7d9e
        }
    }
}

#[cfg(test)]
mod tests {
    use super::test_util::{create_balance, create_marginfi_account};
    use super::*;
    use fixed::types::I80F48;
    use marginfi::state::marginfi_group::WrappedI80F48;
    use solana_sdk::pubkey::Pubkey;

    #[test]
    fn test_cached_marginfi_account_from() {
        let slot = 42;
        let address = Pubkey::new_unique();
        let group = Pubkey::new_unique();
        let bank1 = Pubkey::new_unique();
        let bank2 = Pubkey::new_unique();

        let balances = vec![
            create_balance(bank1, 100, 50),
            create_balance(bank2, 200, 75),
        ];
        let marginfi_account = create_marginfi_account(group, balances.clone());

        let cached = CachedMarginfiAccount::from(slot, address, marginfi_account);

        assert_eq!(cached.slot, slot);
        assert_eq!(cached.address, address);
        assert_eq!(cached._positions().len(), 2);
        assert_eq!(cached._positions()[0].bank_pk, bank1);
        assert_eq!(cached._positions()[1].bank_pk, bank2);
        assert_eq!(
            cached._positions()[0].asset_shares,
            WrappedI80F48::from(I80F48::from_num(100))
        );
        assert_eq!(
            cached._positions()[0].liability_shares,
            WrappedI80F48::from(I80F48::from_num(50))
        );
        assert_eq!(
            cached._positions()[1].asset_shares,
            WrappedI80F48::from(I80F48::from_num(200))
        );
        assert_eq!(
            cached._positions()[1].liability_shares,
            WrappedI80F48::from(I80F48::from_num(75))
        );
    }

    #[test]
    fn test_marginfi_accounts_cache_update_and_retrieve() {
        let cache = MarginfiAccountsCache::default();
        let slot = 100;
        let address = Pubkey::new_unique();
        let group = Pubkey::new_unique();
        let bank = Pubkey::new_unique();
        let balances = vec![create_balance(bank, 10, 5)];
        let marginfi_account = create_marginfi_account(group, balances);

        cache
            .update(slot, address, marginfi_account)
            .expect("update should succeed");

        let cached = cache
            .get(&address)
            .expect("account should be cached");
        assert_eq!(cached.slot, slot);
        assert_eq!(cached.address, address);
        assert_eq!(cached._positions().len(), 1);
        assert_eq!(cached._positions()[0].bank_pk, bank);

        let health_map = cache.get_accounts_with_health().unwrap();
        assert_eq!(health_map.get(&address), Some(&0));
    }

    #[test]
    fn test_update_overwrites_existing_account() {
        let cache = MarginfiAccountsCache::default();
        let address = Pubkey::new_unique();
        let group1 = Pubkey::new_unique();
        let group2 = Pubkey::new_unique();
        let bank1 = Pubkey::new_unique();
        let bank2 = Pubkey::new_unique();

        let marginfi_account1 = create_marginfi_account(group1, vec![create_balance(bank1, 1, 2)]);
        let marginfi_account2 = create_marginfi_account(group2, vec![create_balance(bank2, 3, 4)]);

        cache
            .update(1, address, marginfi_account1)
            .expect("first update");
        cache
            .update(2, address, marginfi_account2)
            .expect("second update");

        let cached = cache.get(&address).unwrap();
        assert_eq!(cached.slot, 2);
        assert_eq!(cached._positions()[0].bank_pk, bank2);

        let health_map = cache.get_accounts_with_health().unwrap();
        assert_eq!(health_map.get(&address), Some(&0));
    }

    #[test]
    fn test_update_with_older_slot_does_not_overwrite() {
        let cache = MarginfiAccountsCache::default();
        let address = Pubkey::new_unique();
        let group_new = Pubkey::new_unique();
        let group_old = Pubkey::new_unique();
        let bank_new = Pubkey::new_unique();
        let bank_old = Pubkey::new_unique();

        let marginfi_account_new =
            create_marginfi_account(group_new, vec![create_balance(bank_new, 10, 20)]);
        let marginfi_account_old =
            create_marginfi_account(group_old, vec![create_balance(bank_old, 30, 40)]);

        // Insert with higher slot first
        cache
            .update(10, address, marginfi_account_new)
            .expect("first update with new slot");

        // Try to update with lower slot
        cache
            .update(5, address, marginfi_account_old)
            .expect("second update with old slot");

        let cached = cache.get(&address).unwrap();
        // Should still have the new slot and data
        assert_eq!(cached.slot, 10);
        assert_eq!(cached._positions()[0].bank_pk, bank_new);
        assert_eq!(
            cached._positions()[0].asset_shares,
            WrappedI80F48::from(I80F48::from_num(10))
        );
        assert_eq!(
            cached._positions()[0].liability_shares,
            WrappedI80F48::from(I80F48::from_num(20))
        );
    }

    #[test]
    fn test_get_account_returns_error_for_missing_account() {
        let cache = MarginfiAccountsCache::default();
        let address = Pubkey::new_unique();
        let result = cache.get(&address);
        assert!(result.is_err());
        assert!(format!("{}", result.unwrap_err()).contains("not found in cache"));
    }

    #[test]
    fn test_get_accounts_with_health_empty() {
        let cache = MarginfiAccountsCache::default();
        let health_map = cache.get_accounts_with_health().unwrap();
        assert!(health_map.is_empty());
    }

    #[test]
    fn test_multiple_accounts_in_cache() {
        let cache = MarginfiAccountsCache::default();
        let slot1 = 1;
        let slot2 = 2;
        let address1 = Pubkey::new_unique();
        let address2 = Pubkey::new_unique();
        let group1 = Pubkey::new_unique();
        let group2 = Pubkey::new_unique();
        let bank1 = Pubkey::new_unique();
        let bank2 = Pubkey::new_unique();

        let marginfi_account1 =
            create_marginfi_account(group1, vec![create_balance(bank1, 11, 22)]);
        let marginfi_account2 =
            create_marginfi_account(group2, vec![create_balance(bank2, 33, 44)]);

        cache.update(slot1, address1, marginfi_account1).unwrap();
        cache.update(slot2, address2, marginfi_account2).unwrap();

        let cached1 = cache.get(&address1).unwrap();
        let cached2 = cache.get(&address2).unwrap();

        assert_eq!(cached1.slot, slot1);
        assert_eq!(cached2.slot, slot2);
        assert_eq!(cached1._positions()[0].bank_pk, bank1);
        assert_eq!(cached2._positions()[0].bank_pk, bank2);

        let health_map = cache.get_accounts_with_health().unwrap();
        assert_eq!(health_map.get(&address1), Some(&0));
        assert_eq!(health_map.get(&address2), Some(&0));
    }
}<|MERGE_RESOLUTION|>--- conflicted
+++ resolved
@@ -11,12 +11,6 @@
 pub struct CachedMarginfiAccount {
     slot: u64,
     address: Pubkey,
-<<<<<<< HEAD
-    pub group: Pubkey,
-    pub health: u64, // account.health_cache.asset_value_maint - liab_value_maint cast to max hashmap max size
-    pub positions: Vec<CachedPosition>,
-    pub liquidation_record: Pubkey,
-=======
     _marginfi_account: MarginfiAccount,
     _positions: Vec<Balance>,
 }
@@ -29,7 +23,6 @@
             .field("address", &self.address)
             .finish()
     }
->>>>>>> 561a7d9e
 }
 
 impl CacheEntry for CachedMarginfiAccount {}
@@ -47,15 +40,8 @@
         Self {
             slot,
             address,
-<<<<<<< HEAD
-            group: marginfi_account.group,
-            health: 0, //TODO: either recover from the MarginfiAccount.HealthCache or replace with meaningful HealthCache properties
-            positions,
-            liquidation_record: Pubkey::default(),
-=======
             _marginfi_account: marginfi_account,
             _positions: positions,
->>>>>>> 561a7d9e
         }
     }
 
@@ -141,17 +127,8 @@
 
 #[cfg(test)]
 pub mod test_util {
-<<<<<<< HEAD
     use super::*;
     use marginfi_type_crate::types::{HealthCache, LendingAccount, WrappedI80F48};
-=======
-    use fixed::types::I80F48;
-    use marginfi::state::{
-        health_cache::HealthCache,
-        marginfi_account::{Balance, LendingAccount, MarginfiAccount},
-        marginfi_group::WrappedI80F48,
-    };
->>>>>>> 561a7d9e
     use solana_sdk::pubkey::Pubkey;
 
     pub fn create_default_balance() -> Balance {
@@ -198,26 +175,15 @@
                 _padding: [0; 8],
             },
             account_flags: 0,
-<<<<<<< HEAD
             emissions_destination_account: Pubkey::default(),
-=======
-            migrated_from: Pubkey::default(),
-            migrated_to: Pubkey::default(),
->>>>>>> 561a7d9e
             health_cache: HealthCache {
                 // Fill in the fields with appropriate dummy/test values
                 ..unsafe { std::mem::zeroed() }
             },
-<<<<<<< HEAD
             migrated_from: Pubkey::default(),
             migrated_to: Pubkey::default(),
             liquidation_record: Pubkey::default(),
             _padding0: [0; 9],
-=======
-            _padding0: [0; 13],
-            authority: Pubkey::default(),
-            emissions_destination_account: Pubkey::default(),
->>>>>>> 561a7d9e
         }
     }
 }
